# Copyright (c) 2017 Andrew Kelley
# This file is MIT licensed.
# See http://opensource.org/licenses/MIT

# LLD_FOUND
# LLD_INCLUDE_DIRS
# LLD_LIBRARIES

find_path(LLD_INCLUDE_DIRS NAMES lld/Common/Driver.h
    PATHS
<<<<<<< HEAD
        /usr/lib/llvm-13/include
        /usr/local/llvm130/include
        /usr/local/llvm13/include
=======
        /usr/lib/llvm-12/include
        /usr/local/llvm120/include
        /usr/local/llvm12/include
        /usr/local/opt/llvm@12/include
        /opt/homebrew/opt/llvm@12/include
>>>>>>> 0395b35c
        /mingw64/include)

find_library(LLD_LIBRARY NAMES lld-13.0 lld130 lld
    PATHS
<<<<<<< HEAD
        /usr/lib/llvm-13/lib
        /usr/local/llvm130/lib
        /usr/local/llvm13/lib
=======
        /usr/lib/llvm-12/lib
        /usr/local/llvm120/lib
        /usr/local/llvm12/lib
        /usr/local/opt/llvm@12/lib
        /opt/homebrew/opt/llvm@12/lib
>>>>>>> 0395b35c
)
if(EXISTS ${LLD_LIBRARY})
    set(LLD_LIBRARIES ${LLD_LIBRARY})
else()
    macro(FIND_AND_ADD_LLD_LIB _libname_)
        string(TOUPPER ${_libname_} _prettylibname_)
        find_library(LLD_${_prettylibname_}_LIB NAMES ${_libname_}
            PATHS
                ${LLD_LIBDIRS}
<<<<<<< HEAD
                /usr/lib/llvm-13/lib
                /usr/local/llvm130/lib
                /usr/local/llvm13/lib
=======
                /usr/lib/llvm-12/lib
                /usr/local/llvm120/lib
                /usr/local/llvm12/lib
                /usr/local/opt/llvm@12/lib
                /opt/homebrew/opt/llvm@12/lib
>>>>>>> 0395b35c
                /mingw64/lib
                /c/msys64/mingw64/lib
                c:/msys64/mingw64/lib)
            if(LLD_${_prettylibname_}_LIB)
                set(LLD_LIBRARIES ${LLD_LIBRARIES} ${LLD_${_prettylibname_}_LIB})
        endif()
    endmacro(FIND_AND_ADD_LLD_LIB)

    FIND_AND_ADD_LLD_LIB(lldDriver)
    FIND_AND_ADD_LLD_LIB(lldMinGW)
    FIND_AND_ADD_LLD_LIB(lldELF)
    FIND_AND_ADD_LLD_LIB(lldCOFF)
    FIND_AND_ADD_LLD_LIB(lldWasm)
    FIND_AND_ADD_LLD_LIB(lldReaderWriter)
    FIND_AND_ADD_LLD_LIB(lldCore)
    FIND_AND_ADD_LLD_LIB(lldYAML)
    FIND_AND_ADD_LLD_LIB(lldCommon)
endif()

include(FindPackageHandleStandardArgs)
find_package_handle_standard_args(lld DEFAULT_MSG LLD_LIBRARIES LLD_INCLUDE_DIRS)

mark_as_advanced(LLD_INCLUDE_DIRS LLD_LIBRARIES)<|MERGE_RESOLUTION|>--- conflicted
+++ resolved
@@ -8,32 +8,20 @@
 
 find_path(LLD_INCLUDE_DIRS NAMES lld/Common/Driver.h
     PATHS
-<<<<<<< HEAD
         /usr/lib/llvm-13/include
         /usr/local/llvm130/include
         /usr/local/llvm13/include
-=======
-        /usr/lib/llvm-12/include
-        /usr/local/llvm120/include
-        /usr/local/llvm12/include
-        /usr/local/opt/llvm@12/include
-        /opt/homebrew/opt/llvm@12/include
->>>>>>> 0395b35c
+        /usr/local/opt/llvm@13/include
+        /opt/homebrew/opt/llvm@13/include
         /mingw64/include)
 
 find_library(LLD_LIBRARY NAMES lld-13.0 lld130 lld
     PATHS
-<<<<<<< HEAD
         /usr/lib/llvm-13/lib
         /usr/local/llvm130/lib
         /usr/local/llvm13/lib
-=======
-        /usr/lib/llvm-12/lib
-        /usr/local/llvm120/lib
-        /usr/local/llvm12/lib
-        /usr/local/opt/llvm@12/lib
-        /opt/homebrew/opt/llvm@12/lib
->>>>>>> 0395b35c
+        /usr/local/opt/llvm@13/lib
+        /opt/homebrew/opt/llvm@13/lib
 )
 if(EXISTS ${LLD_LIBRARY})
     set(LLD_LIBRARIES ${LLD_LIBRARY})
@@ -43,17 +31,11 @@
         find_library(LLD_${_prettylibname_}_LIB NAMES ${_libname_}
             PATHS
                 ${LLD_LIBDIRS}
-<<<<<<< HEAD
                 /usr/lib/llvm-13/lib
                 /usr/local/llvm130/lib
                 /usr/local/llvm13/lib
-=======
-                /usr/lib/llvm-12/lib
-                /usr/local/llvm120/lib
-                /usr/local/llvm12/lib
-                /usr/local/opt/llvm@12/lib
-                /opt/homebrew/opt/llvm@12/lib
->>>>>>> 0395b35c
+                /usr/local/opt/llvm@13/lib
+                /opt/homebrew/opt/llvm@13/lib
                 /mingw64/lib
                 /c/msys64/mingw64/lib
                 c:/msys64/mingw64/lib)
