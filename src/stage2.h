/*
 * Copyright (c) 2019 Andrew Kelley
 *
 * This file is part of zig, which is MIT licensed.
 * See http://opensource.org/licenses/MIT
 */

#ifndef ZIG_STAGE2_H
#define ZIG_STAGE2_H

#include <stddef.h>
#include <stdint.h>
#include <stdio.h>

#include "zig_llvm.h"

#ifdef __cplusplus
#define ZIG_EXTERN_C extern "C"
#else
#define ZIG_EXTERN_C
#endif

#if defined(_MSC_VER)
#define ZIG_ATTRIBUTE_NORETURN __declspec(noreturn)
#else
#define ZIG_ATTRIBUTE_NORETURN __attribute__((noreturn))
#endif

// ABI warning: the types and declarations in this file must match both those in
// stage2.cpp and src-self-hosted/stage2.zig.

// ABI warning
enum Error {
    ErrorNone,
    ErrorNoMem,
    ErrorInvalidFormat,
    ErrorSemanticAnalyzeFail,
    ErrorAccess,
    ErrorInterrupted,
    ErrorSystemResources,
    ErrorFileNotFound,
    ErrorFileSystem,
    ErrorFileTooBig,
    ErrorDivByZero,
    ErrorOverflow,
    ErrorPathAlreadyExists,
    ErrorUnexpected,
    ErrorExactDivRemainder,
    ErrorNegativeDenominator,
    ErrorShiftedOutOneBits,
    ErrorCCompileErrors,
    ErrorEndOfFile,
    ErrorIsDir,
    ErrorNotDir,
    ErrorUnsupportedOperatingSystem,
    ErrorSharingViolation,
    ErrorPipeBusy,
    ErrorPrimitiveTypeNotFound,
    ErrorCacheUnavailable,
    ErrorPathTooLong,
    ErrorCCompilerCannotFindFile,
    ErrorNoCCompilerInstalled,
    ErrorReadingDepFile,
    ErrorInvalidDepFile,
    ErrorMissingArchitecture,
    ErrorMissingOperatingSystem,
    ErrorUnknownArchitecture,
    ErrorUnknownOperatingSystem,
    ErrorUnknownABI,
    ErrorInvalidFilename,
    ErrorDiskQuota,
    ErrorDiskSpace,
    ErrorUnexpectedWriteFailure,
    ErrorUnexpectedSeekFailure,
    ErrorUnexpectedFileTruncationFailure,
    ErrorUnimplemented,
    ErrorOperationAborted,
    ErrorBrokenPipe,
    ErrorNoSpaceLeft,
    ErrorNotLazy,
    ErrorIsAsync,
    ErrorImportOutsidePkgPath,
    ErrorUnknownCpu,
    ErrorUnknownCpuFeature,
    ErrorInvalidCpuFeatures,
    ErrorInvalidLlvmCpuFeaturesFormat,
    ErrorUnknownApplicationBinaryInterface,
    ErrorASTUnitFailure,
    ErrorBadPathName,
    ErrorSymLinkLoop,
    ErrorProcessFdQuotaExceeded,
    ErrorSystemFdQuotaExceeded,
    ErrorNoDevice,
    ErrorDeviceBusy,
    ErrorUnableToSpawnCCompiler,
    ErrorCCompilerExitCode,
    ErrorCCompilerCrashed,
    ErrorCCompilerCannotFindHeaders,
    ErrorLibCRuntimeNotFound,
    ErrorLibCStdLibHeaderNotFound,
    ErrorLibCKernel32LibNotFound,
    ErrorUnsupportedArchitecture,
    ErrorWindowsSdkNotFound,
    ErrorUnknownDynamicLinkerPath,
    ErrorTargetHasNoDynamicLinker,
    ErrorInvalidAbiVersion,
    ErrorInvalidOperatingSystemVersion,
    ErrorUnknownClangOption,
    ErrorNestedResponseFile,
<<<<<<< HEAD
    ErrorFileBusy,
    ErrorLocked,
=======
    ErrorZigIsTheCCompiler,
>>>>>>> ab057666
};

// ABI warning
struct Stage2ErrorMsg {
    const char *filename_ptr; // can be null
    size_t filename_len;
    const char *msg_ptr;
    size_t msg_len;
    const char *source; // valid until the ASTUnit is freed. can be null
    unsigned line; // 0 based
    unsigned column; // 0 based
    unsigned offset; // byte offset into source
};

// ABI warning
struct Stage2Ast;

// ABI warning
ZIG_EXTERN_C enum Error stage2_translate_c(struct Stage2Ast **out_ast,
        struct Stage2ErrorMsg **out_errors_ptr, size_t *out_errors_len,
        const char **args_begin, const char **args_end, const char *resources_path);

// ABI warning
ZIG_EXTERN_C void stage2_free_clang_errors(struct Stage2ErrorMsg *ptr, size_t len);

// ABI warning
ZIG_EXTERN_C void stage2_render_ast(struct Stage2Ast *ast, FILE *output_file);

// ABI warning
ZIG_EXTERN_C void stage2_zen(const char **ptr, size_t *len);

// ABI warning
ZIG_EXTERN_C void stage2_attach_segfault_handler(void);

// ABI warning
ZIG_EXTERN_C ZIG_ATTRIBUTE_NORETURN void stage2_panic(const char *ptr, size_t len);

// ABI warning
ZIG_EXTERN_C int stage2_fmt(int argc, char **argv);

// ABI warning
struct stage2_DepTokenizer {
    void *handle;
};

// ABI warning
struct stage2_DepNextResult {
    enum TypeId {
        error,
        null,
        target,
        prereq,
    };

    TypeId type_id;

    // when ent == error --> error text
    // when ent == null --> undefined
    // when ent == target --> target pathname
    // when ent == prereq --> prereq pathname
    const char *textz;
};

// ABI warning
ZIG_EXTERN_C stage2_DepTokenizer stage2_DepTokenizer_init(const char *input, size_t len);

// ABI warning
ZIG_EXTERN_C void stage2_DepTokenizer_deinit(stage2_DepTokenizer *self);

// ABI warning
ZIG_EXTERN_C stage2_DepNextResult stage2_DepTokenizer_next(stage2_DepTokenizer *self);

// ABI warning
struct Stage2Progress;
// ABI warning
struct Stage2ProgressNode;
// ABI warning
ZIG_EXTERN_C Stage2Progress *stage2_progress_create(void);
// ABI warning
ZIG_EXTERN_C void stage2_progress_disable_tty(Stage2Progress *progress);
// ABI warning
ZIG_EXTERN_C void stage2_progress_destroy(Stage2Progress *progress);
// ABI warning
ZIG_EXTERN_C Stage2ProgressNode *stage2_progress_start_root(Stage2Progress *progress,
        const char *name_ptr, size_t name_len, size_t estimated_total_items);
// ABI warning
ZIG_EXTERN_C Stage2ProgressNode *stage2_progress_start(Stage2ProgressNode *node,
        const char *name_ptr, size_t name_len, size_t estimated_total_items);
// ABI warning
ZIG_EXTERN_C void stage2_progress_end(Stage2ProgressNode *node);
// ABI warning
ZIG_EXTERN_C void stage2_progress_complete_one(Stage2ProgressNode *node);
// ABI warning
ZIG_EXTERN_C void stage2_progress_update_node(Stage2ProgressNode *node,
        size_t completed_count, size_t estimated_total_items);

// ABI warning
struct Stage2LibCInstallation {
    const char *include_dir;
    size_t include_dir_len;
    const char *sys_include_dir;
    size_t sys_include_dir_len;
    const char *crt_dir;
    size_t crt_dir_len;
    const char *msvc_lib_dir;
    size_t msvc_lib_dir_len;
    const char *kernel32_lib_dir;
    size_t kernel32_lib_dir_len;
};

// ABI warning
ZIG_EXTERN_C enum Error stage2_libc_parse(struct Stage2LibCInstallation *libc, const char *libc_file);
// ABI warning
ZIG_EXTERN_C enum Error stage2_libc_render(struct Stage2LibCInstallation *self, FILE *file);
// ABI warning
ZIG_EXTERN_C enum Error stage2_libc_find_native(struct Stage2LibCInstallation *libc);

// ABI warning
// Synchronize with target.cpp::os_list
enum Os {
    OsFreestanding,
    OsAnanas,
    OsCloudABI,
    OsDragonFly,
    OsFreeBSD,
    OsFuchsia,
    OsIOS,
    OsKFreeBSD,
    OsLinux,
    OsLv2,        // PS3
    OsMacOSX,
    OsNetBSD,
    OsOpenBSD,
    OsSolaris,
    OsWindows,
    OsHaiku,
    OsMinix,
    OsRTEMS,
    OsNaCl,       // Native Client
    OsCNK,        // BG/P Compute-Node Kernel
    OsAIX,
    OsCUDA,       // NVIDIA CUDA
    OsNVCL,       // NVIDIA OpenCL
    OsAMDHSA,     // AMD HSA Runtime
    OsPS4,
    OsELFIAMCU,
    OsTvOS,       // Apple tvOS
    OsWatchOS,    // Apple watchOS
    OsMesa3D,
    OsContiki,
    OsAMDPAL,
    OsHermitCore,
    OsHurd,
    OsWASI,
    OsEmscripten,
    OsUefi,
    OsOther,
};

// ABI warning
struct Stage2SemVer {
    uint32_t major;
    uint32_t minor;
    uint32_t patch;
};

// ABI warning
struct ZigTarget {
    enum ZigLLVM_ArchType arch;
    enum ZigLLVM_VendorType vendor;

    enum ZigLLVM_EnvironmentType abi;
    Os os;

    bool is_native_os;
    bool is_native_cpu;

    // null means default. this is double-purposed to be darwin min version
    struct Stage2SemVer *glibc_or_darwin_version;

    const char *llvm_cpu_name;
    const char *llvm_cpu_features;
    const char *cpu_builtin_str;
    const char *cache_hash;
    size_t cache_hash_len;
    const char *os_builtin_str;
    const char *dynamic_linker;
    const char *standard_dynamic_linker_path;

    const char **llvm_cpu_features_asm_ptr;
    size_t llvm_cpu_features_asm_len;
};

// ABI warning
ZIG_EXTERN_C enum Error stage2_target_parse(struct ZigTarget *target, const char *zig_triple, const char *mcpu,
        const char *dynamic_linker);

// ABI warning
ZIG_EXTERN_C int stage2_cmd_targets(const char *zig_triple, const char *mcpu, const char *dynamic_linker);


// ABI warning
struct Stage2NativePaths {
    const char **include_dirs_ptr;
    size_t include_dirs_len;
    const char **lib_dirs_ptr;
    size_t lib_dirs_len;
    const char **rpaths_ptr;
    size_t rpaths_len;
    const char **warnings_ptr;
    size_t warnings_len;
};
// ABI warning
ZIG_EXTERN_C enum Error stage2_detect_native_paths(struct Stage2NativePaths *native_paths);

// ABI warning
enum Stage2ClangArg {
    Stage2ClangArgTarget,
    Stage2ClangArgO,
    Stage2ClangArgC,
    Stage2ClangArgOther,
    Stage2ClangArgPositional,
    Stage2ClangArgL,
    Stage2ClangArgIgnore,
    Stage2ClangArgDriverPunt,
    Stage2ClangArgPIC,
    Stage2ClangArgNoPIC,
    Stage2ClangArgNoStdLib,
    Stage2ClangArgNoStdLibCpp,
    Stage2ClangArgShared,
    Stage2ClangArgRDynamic,
    Stage2ClangArgWL,
    Stage2ClangArgPreprocessOrAsm,
    Stage2ClangArgOptimize,
    Stage2ClangArgDebug,
    Stage2ClangArgSanitize,
    Stage2ClangArgLinkerScript,
    Stage2ClangArgVerboseCmds,
    Stage2ClangArgForLinker,
    Stage2ClangArgLinkerInputZ,
    Stage2ClangArgLibDir,
    Stage2ClangArgMCpu,
    Stage2ClangArgDepFile,
    Stage2ClangArgFrameworkDir,
    Stage2ClangArgFramework,
    Stage2ClangArgNoStdLibInc,
};

// ABI warning
struct Stage2ClangArgIterator {
    bool has_next;
    enum Stage2ClangArg kind;
    const char *only_arg;
    const char *second_arg;
    const char **other_args_ptr;
    size_t other_args_len;
    const char **argv_ptr;
    size_t argv_len;
    size_t next_index;
    size_t root_args;
};

// ABI warning
ZIG_EXTERN_C void stage2_clang_arg_iterator(struct Stage2ClangArgIterator *it,
        size_t argc, char **argv);

// ABI warning
ZIG_EXTERN_C enum Error stage2_clang_arg_next(struct Stage2ClangArgIterator *it);

#endif<|MERGE_RESOLUTION|>--- conflicted
+++ resolved
@@ -107,12 +107,9 @@
     ErrorInvalidOperatingSystemVersion,
     ErrorUnknownClangOption,
     ErrorNestedResponseFile,
-<<<<<<< HEAD
+    ErrorZigIsTheCCompiler,
     ErrorFileBusy,
     ErrorLocked,
-=======
-    ErrorZigIsTheCCompiler,
->>>>>>> ab057666
 };
 
 // ABI warning
