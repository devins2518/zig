--- conflicted
+++ resolved
@@ -1619,15 +1619,7 @@
 };
 pub const IOCTL_MOUNTMGR_QUERY_POINTS: ULONG = 0x6d0008;
 
-<<<<<<< HEAD
-pub const SD_RECEIVE = 0;
-pub const SD_SEND = 1;
-pub const SD_BOTH = 2;
-
 pub const OBJECT_INFORMATION_CLASS = enum(c_int) {
-=======
-pub const OBJECT_INFORMATION_CLASS = extern enum {
->>>>>>> 40a47eae
     ObjectBasicInformation = 0,
     ObjectNameInformation = 1,
     ObjectTypeInformation = 2,
